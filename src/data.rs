--- conflicted
+++ resolved
@@ -1,671 +1,645 @@
-use std::collections::HashMap;
-use std::convert::{TryFrom, TryInto};
-use std::fmt;
-use std::ops::Deref;
-use std::sync::Arc;
-
-use anyhow::{Error, Result};
-use chrono::{FixedOffset, Utc};
-use serde_derive::{Deserialize, Serialize};
-use serde_json::{json, Value};
-
-use crate::rest::describe::SObjectDescribe;
-use crate::Connection;
-
-use super::errors::SalesforceError;
-
-// The Salesforce API's required datetime format is mostly RFC 3339,
-// but requires _exactly_ three fractional second digits (millisecond resultion).
-// Using the wrong number of fractional digits can cause incorrect behavior
-// in the Bulk API.
-// See https://developer.salesforce.com/docs/atlas.en-us.api_rest.meta/api_rest/intro_valid_date_formats.htm
-const DATETIME_FORMAT: &str = "%Y-%m-%dT%T.%.3fZ";
-const DATE_FORMAT: &str = "%Y-%m-%d";
-const TIME_FORMAT: &str = "%T.%.3fZ"; // TODO: validate
-
-#[derive(Serialize, Deserialize, Copy, Clone, PartialEq)]
-#[serde(try_from = "String")]
-pub struct SalesforceId {
-    id: [u8; 18],
-}
-
-// TODO: store as 15-char and render as 18 on string conversion.
-// OR store as 18 (because the API always returns 18) and
-// don't verify on 18-character input.
-impl SalesforceId {
-    pub fn new(id: &str) -> Result<SalesforceId, SalesforceError> {
-        const ALNUMS: &[u8] = b"ABCDEFGHIJKLMNOPQRSTUVWXYZ012345";
-
-        if id.len() != 15 && id.len() != 18 {
-            return Err(SalesforceError::InvalidIdError(id.to_string()));
-        }
-
-        let mut full_id: [u8; 18] = [0; 18];
-        let mut bitstring: usize = 0;
-
-        for (i, c) in id[..15].chars().enumerate() {
-            if c.is_ascii_alphanumeric() {
-                if c.is_ascii_uppercase() {
-                    bitstring |= 1 << i
-                }
-                full_id[i] = c as u8;
-            } else {
-                return Err(SalesforceError::InvalidIdError(id.to_string()));
-            }
-        }
-        // Take three slices of the bitstring and use them as 5-bit indices into the alnum sequence.
-        full_id[15] = ALNUMS[bitstring & 0x1F] as u8;
-        full_id[16] = ALNUMS[bitstring >> 5 & 0x1F] as u8;
-        full_id[17] = ALNUMS[bitstring >> 10] as u8;
-
-        Ok(SalesforceId { id: full_id })
-    }
-}
-
-impl TryFrom<String> for SalesforceId {
-    type Error = SalesforceError;
-
-    fn try_from(value: String) -> Result<Self, Self::Error> {
-        SalesforceId::new(&value)
-    }
-}
-
-impl TryFrom<&str> for SalesforceId {
-    type Error = SalesforceError;
-
-    fn try_from(value: &str) -> Result<Self, Self::Error> {
-        SalesforceId::new(value)
-    }
-}
-
-impl fmt::Debug for SalesforceId {
-    fn fmt(&self, f: &mut fmt::Formatter) -> fmt::Result {
-        write!(f, "{}", std::str::from_utf8(&self.id).unwrap())
-    }
-}
-
-impl fmt::Display for SalesforceId {
-    fn fmt(&self, f: &mut fmt::Formatter) -> fmt::Result {
-        write!(f, "{}", std::str::from_utf8(&self.id).unwrap())
-    }
-}
-
-pub type DateTime = chrono::DateTime<chrono::Utc>;
-pub type Time = chrono::NaiveTime;
-pub type Date = chrono::NaiveDate;
-
-#[derive(Debug, Serialize, Deserialize, PartialEq, Clone)]
-#[serde(rename_all = "camelCase")]
-pub struct Address {
-    pub city: Option<String>,
-    pub country: Option<String>,
-    pub country_code: Option<String>,
-    pub geocode_accuracy: Option<String>, // TODO: this should be an enum.
-    pub latitude: Option<f64>,
-    pub longitude: Option<f64>,
-    pub postal_code: Option<String>,
-    pub state: Option<String>,
-    pub state_code: Option<String>,
-    pub street: Option<String>,
-}
-
-#[derive(Debug, PartialEq, Clone)]
-pub enum FieldValue {
-    // TODO: JunctionIdList?
-    Address(Address),
-    Integer(i64), // TODO: long/short?
-    Double(f64),
-    Boolean(bool),
-    String(String),
-    DateTime(DateTime),
-    Time(Time),
-    Date(Date),
-    Id(SalesforceId),
-    Relationship(SObject),
-    Blob(String), // TODO: implement Blobs
-    Null,
-    // TODO: implement reference parameters
-}
-
-impl FieldValue {
-    // TODO: ensure these are complete.
-    pub fn is_int(&self) -> bool {
-        if let FieldValue::Integer(_) = &self {
-            true
-        } else {
-            false
-        }
-    }
-
-    pub fn is_bool(&self) -> bool {
-        if let FieldValue::Boolean(_) = &self {
-            true
-        } else {
-            false
-        }
-    }
-
-    pub fn is_double(&self) -> bool {
-        if let FieldValue::Double(_) = &self {
-            true
-        } else {
-            false
-        }
-    }
-
-    pub fn is_string(&self) -> bool {
-        if let FieldValue::String(_) = &self {
-            true
-        } else {
-            false
-        }
-    }
-
-    pub fn is_date_time(&self) -> bool {
-        if let FieldValue::DateTime(_) = &self {
-            true
-        } else {
-            false
-        }
-    }
-
-    pub fn is_date(&self) -> bool {
-        if let FieldValue::Date(_) = &self {
-            true
-        } else {
-            false
-        }
-    }
-
-    pub fn is_time(&self) -> bool {
-        if let FieldValue::Time(_) = &self {
-            true
-        } else {
-            false
-        }
-    }
-
-    pub fn is_id(&self) -> bool {
-        if let FieldValue::Id(_) = &self {
-            true
-        } else {
-            false
-        }
-    }
-
-    pub fn is_null(&self) -> bool {
-        if let FieldValue::Null = &self {
-            true
-        } else {
-            false
-        }
-    }
-
-    pub fn from_str(input: &str, field_type: &SoapType) -> Result<FieldValue> {
-        match field_type {
-            SoapType::Integer => Ok(FieldValue::Integer(input.parse()?)),
-            SoapType::Double => Ok(FieldValue::Double(input.parse()?)),
-            SoapType::Boolean => Ok(FieldValue::Boolean(input.parse()?)),
-            SoapType::String => Ok(FieldValue::String(input.to_owned())),
-            // TODO: validate chrono parse behavior against API.
-            SoapType::DateTime => Ok(FieldValue::DateTime(input.parse()?)),
-            SoapType::Time => Ok(FieldValue::Time(input.parse()?)),
-            SoapType::Date => Ok(FieldValue::Date(input.parse()?)),
-            SoapType::Id => Ok(FieldValue::Id(input.try_into()?)),
-            _ => panic!("Unsupported type"), // TODO
-        }
-    }
-}
-
-pub trait SObjectRepresentation:
-    SObjectCreation + SObjectSerialization + Send + Sync + Sized
-{
-    fn get_id(&self) -> Option<SalesforceId>;
-    fn set_id(&mut self, id: Option<SalesforceId>);
-    fn get_api_name(&self) -> &str;
-}
-
-pub trait SObjectCreation
-where
-    Self: Sized,
-{
-    fn from_value(value: &serde_json::Value, sobjecttype: &SObjectType) -> Result<Self>;
-}
-
-pub trait SObjectSerialization {
-    fn to_value(&self) -> Result<Value>;
-}
-
-impl<'a, T> SObjectCreation for T
-where
-    T: serde::Deserialize<'a>,
-{
-    fn from_value(value: &serde_json::Value, _sobjecttype: &SObjectType) -> Result<Self> {
-        Ok(serde_json::from_value::<Self>(value)?)
-    }
-}
-
-impl<T> SObjectSerialization for T
-where
-    T: serde::Serialize,
-{
-    fn to_value(&self) -> Result<Value> {
-        Ok(serde_json::to_value(self)?)
-    }
-}
-
-#[derive(Debug, PartialEq, Clone)]
-pub struct SObject {
-    pub sobject_type: SObjectType,
-    pub fields: HashMap<String, FieldValue>,
-}
-
-<<<<<<< HEAD
-impl SObjectRepresentation for SObject {
-    fn get_id(&self) -> Option<SalesforceId> {
-=======
-impl SObject {
-    pub fn new(sobject_type: &SObjectType) -> SObject {
-        SObject {
-            sobject_type: sobject_type.clone(),
-            fields: HashMap::new(),
-        }
-    }
-
-    pub fn with_address(mut self, key: &str, value: Address) -> SObject {
-        self.put(key, FieldValue::Address(value));
-        self
-    }
-
-    pub fn with_int(mut self, key: &str, value: i64) -> SObject {
-        self.put(key, FieldValue::Integer(value));
-        self
-    }
-
-    pub fn with_double(mut self, key: &str, value: f64) -> SObject {
-        self.put(key, FieldValue::Double(value));
-        self
-    }
-
-    pub fn with_boolean(mut self, key: &str, value: bool) -> SObject {
-        self.put(key, FieldValue::Boolean(value));
-        self
-    }
-
-    pub fn with_string(mut self, key: &str, value: String) -> SObject {
-        self.put(key, FieldValue::String(value));
-        self
-    }
-
-    pub fn with_str(mut self, key: &str, value: &str) -> SObject {
-        self.put(key, FieldValue::String(value.to_owned()));
-        self
-    }
-
-    pub fn with_datetime(mut self, key: &str, value: DateTime) -> SObject {
-        self.put(key, FieldValue::DateTime(value));
-        self
-    }
-
-    pub fn with_time(mut self, key: &str, value: Time) -> SObject {
-        self.put(key, FieldValue::Time(value));
-        self
-    }
-
-    pub fn with_date(mut self, key: &str, value: Date) -> SObject {
-        self.put(key, FieldValue::Date(value));
-        self
-    }
-    
-    pub fn with_reference(mut self, key: &str, value: SalesforceId) -> SObject {
-        self.put(key, Id::DateTime(value));
-        self
-    }
-
-    pub fn with_relationship(mut self, key: &str, value: SObject) -> SObject {
-        self.put(key, FieldValue::Relationship(value));
-        self
-    }
-
-    // TODO: Blob
-
-    pub fn with_null(mut self, key: &str) -> SObject {
-        self.put(key, FieldValue::Null);
-        self
-    }
-
-    pub fn get(&self, key: &str) -> Option<&FieldValue> {
-        self.fields.get(&key.to_lowercase())
-    }
-
-    pub fn put(&mut self, key: &str, val: FieldValue) {
-        self.fields.insert(key.to_lowercase(), val);
-    }
-
-    pub fn get_id(&self) -> Option<&SalesforceId> {
->>>>>>> c4f01a0f
-        if let Some(FieldValue::Id(id)) = self.get("id") {
-            Some(id.clone()) // TODO: does this need to clone?
-        } else {
-            None
-        }
-    }
-
-    fn set_id(&mut self, id: Option<SalesforceId>) {
-        if let Some(id) = id {
-            self.put("id", FieldValue::Id(id));
-        } else {
-            self.put("id", FieldValue::Null);
-        }
-    }
-
-    fn get_api_name(&self) -> &str {
-        &self.sobject_type.api_name
-    }
-}
-
-impl SObjectSerialization for SObject {
-    fn to_value(&self) -> Result<serde_json::Value> {
-        let mut map = serde_json::Map::new();
-
-        for (k, v) in self.fields.iter() {
-            map.insert(k.to_string(), v.into());
-        }
-
-        Ok(serde_json::Value::Object(map))
-    }
-}
-
-impl SObjectCreation for SObject {
-    fn from_value(value: &serde_json::Value, sobjecttype: &SObjectType) -> Result<SObject> {
-        if let serde_json::Value::Object(content) = value {
-            let mut ret = SObject::new(sobjecttype);
-            for k in content.keys() {
-                // Get the describe for this field.
-                if k != "attributes" {
-                    let describe = sobjecttype.get_describe().get_field(k).unwrap();
-
-                    ret.put(
-                        &k.to_lowercase(),
-                        FieldValue::from_json(value.get(k).unwrap(), describe.soap_type)?,
-                    );
-                }
-            }
-            Ok(ret)
-        } else {
-            Err(Error::new(SalesforceError::GeneralError(
-                "Invalid record JSON".to_string(),
-            )))
-        }
-    }
-}
-
-impl SObject {
-    pub fn new(sobject_type: &SObjectType) -> SObject {
-        SObject {
-            sobject_type: sobject_type.clone(),
-            fields: HashMap::new(),
-        }
-    }
-
-    // TODO: similar methods for each data type.
-    pub fn with_string(mut self, key: &str, value: &str) -> SObject {
-        self.put(key, FieldValue::String(value.to_owned()));
-        self
-    }
-
-    pub fn get(&self, key: &str) -> Option<&FieldValue> {
-        self.fields.get(&key.to_lowercase())
-    }
-
-    pub fn put(&mut self, key: &str, val: FieldValue) {
-        self.fields.insert(key.to_lowercase(), val);
-    }
-
-    pub(crate) fn from_csv(
-        rec: &HashMap<String, String>,
-        sobjecttype: &SObjectType,
-    ) -> Result<SObject> {
-        let mut ret = SObject::new(sobjecttype);
-
-        for k in rec.keys() {
-            // Get the describe for this field.
-            if k != "attributes" {
-                let describe = sobjecttype.get_describe().get_field(k).unwrap();
-
-                ret.put(
-                    &k.to_lowercase(),
-                    FieldValue::from_str(rec.get(k).unwrap(), &describe.soap_type)?,
-                );
-            }
-        }
-
-        Ok(ret)
-    }
-
-    pub(crate) fn to_json_with_type(&self) -> serde_json::Value {
-        let mut map = serde_json::Map::new();
-
-        for (k, v) in self.fields.iter() {
-            map.insert(k.to_string(), v.into());
-        }
-
-        map.insert(
-            "attributes".to_string(),
-            json!({"type": self.sobject_type.get_api_name() }),
-        );
-
-        serde_json::Value::Object(map)
-    }
-}
-
-impl From<&FieldValue> for serde_json::Value {
-    fn from(f: &FieldValue) -> serde_json::Value {
-        match f {
-            FieldValue::Integer(i) => {
-                serde_json::Value::Number(serde_json::Number::from_f64(*i as f64).unwrap())
-            }
-            FieldValue::Double(i) => {
-                serde_json::Value::Number(serde_json::Number::from_f64(*i).unwrap())
-            }
-            FieldValue::Boolean(i) => serde_json::Value::Bool(*i),
-            FieldValue::String(i) => serde_json::Value::String(i.clone()),
-            FieldValue::DateTime(i) => {
-                serde_json::Value::String(i.format(DATETIME_FORMAT).to_string())
-            }
-            FieldValue::Time(i) => serde_json::Value::String(i.format(TIME_FORMAT).to_string()),
-            FieldValue::Date(i) => serde_json::Value::String(i.format(DATE_FORMAT).to_string()),
-            FieldValue::Id(i) => serde_json::Value::String(i.to_string()),
-            FieldValue::Null => serde_json::Value::Null,
-            FieldValue::Address(address) => serde_json::to_value(address).unwrap(), // This should be infallible
-            FieldValue::Relationship(_) => todo!(),
-            FieldValue::Blob(_) => todo!(),
-        }
-    }
-}
-
-impl From<&FieldValue> for String {
-    fn from(f: &FieldValue) -> String {
-        f.as_string()
-    }
-}
-
-impl FieldValue {
-    pub fn as_string(&self) -> String {
-        match self {
-            FieldValue::Integer(i) => format!("{}", i),
-            FieldValue::Double(i) => format!("{}", i),
-            FieldValue::Boolean(i) => format!("{}", i),
-            FieldValue::String(i) => i.clone(),
-            FieldValue::DateTime(i) => i.format(DATETIME_FORMAT).to_string(),
-            FieldValue::Time(i) => i.format(TIME_FORMAT).to_string(),
-            FieldValue::Date(i) => i.format(DATE_FORMAT).to_string(),
-            FieldValue::Id(i) => i.to_string(),
-            FieldValue::Null => "".to_string(),
-            FieldValue::Address(_) => todo!(),
-            FieldValue::Relationship(_) => todo!(),
-            FieldValue::Blob(_) => todo!(),
-        }
-    }
-
-    fn from_json(value: &serde_json::Value, soap_type: SoapType) -> Result<FieldValue> {
-        if let serde_json::Value::Null = value {
-            return Ok(FieldValue::Null);
-        }
-
-        match soap_type {
-            SoapType::Address | SoapType::Any | SoapType::Blob => panic!("Not supported"),
-            SoapType::Boolean => {
-                if let serde_json::Value::Bool(b) = value {
-                    return Ok(FieldValue::Boolean(*b));
-                }
-            }
-            SoapType::Date => {
-                if let serde_json::Value::String(b) = value {
-                    return Ok(FieldValue::Date(Date::parse_from_str(b, DATE_FORMAT)?));
-                }
-            }
-            SoapType::DateTime => {
-                if let serde_json::Value::String(b) = value {
-                    return Ok(FieldValue::DateTime(
-                        chrono::DateTime::<FixedOffset>::parse_from_str(b, DATETIME_FORMAT)?
-                            .with_timezone(&Utc),
-                    ));
-                }
-            }
-            SoapType::Time => {
-                if let serde_json::Value::String(b) = value {
-                    return Ok(FieldValue::Time(Time::parse_from_str(b, TIME_FORMAT)?));
-                }
-            }
-            SoapType::Double => {
-                if let serde_json::Value::Number(b) = value {
-                    return Ok(FieldValue::Double(b.as_f64().unwrap()));
-                }
-            }
-            SoapType::Integer => {
-                if let serde_json::Value::Number(b) = value {
-                    return Ok(FieldValue::Integer(b.as_i64().unwrap()));
-                }
-            }
-            SoapType::Id => {
-                if let serde_json::Value::String(b) = value {
-                    return Ok(FieldValue::Id(SalesforceId::new(b)?));
-                }
-            }
-            SoapType::String => {
-                if let serde_json::Value::String(b) = value {
-                    return Ok(FieldValue::String(b.to_string()));
-                }
-            }
-        }
-
-        Err(SalesforceError::SchemaError("Unable to convert value from JSON".to_string()).into())
-    }
-}
-
-#[derive(Debug)]
-pub struct SObjectTypeBody {
-    api_name: String,
-    describe: SObjectDescribe,
-}
-
-impl PartialEq for SObjectTypeBody {
-    fn eq(&self, other: &Self) -> bool {
-        self.api_name == other.api_name
-    }
-}
-
-#[derive(Debug, PartialEq)] // TODO: is the derive of PartialEq OK here?
-pub struct SObjectType(Arc<SObjectTypeBody>);
-
-impl Deref for SObjectType {
-    type Target = Arc<SObjectTypeBody>;
-
-    fn deref(&self) -> &Self::Target {
-        &self.0
-    }
-}
-
-impl Clone for SObjectType {
-    fn clone(&self) -> Self {
-        SObjectType {
-            0: Arc::clone(&self.0),
-        }
-    }
-}
-
-impl SObjectType {
-    pub fn new(api_name: String, describe: SObjectDescribe) -> SObjectType {
-        SObjectType {
-            0: Arc::new(SObjectTypeBody { api_name, describe }),
-        }
-    }
-
-    pub fn get_describe(&self) -> &SObjectDescribe {
-        &self.describe
-    }
-
-    pub fn get_api_name(&self) -> &str {
-        &self.api_name
-    }
-}
-
-impl fmt::Display for SObjectType {
-    fn fmt(&self, f: &mut fmt::Formatter) -> fmt::Result {
-        write!(f, "{}", self.api_name)
-    }
-}
-
-#[derive(Debug, Deserialize, PartialEq, Copy, Clone)]
-pub enum SoapType {
-    #[serde(rename = "urn:address")]
-    Address,
-    #[serde(rename = "xsd:anyType")]
-    Any,
-    #[serde(rename = "xsd:base64binary")]
-    Blob,
-    #[serde(rename = "xsd:boolean")]
-    Boolean,
-    #[serde(rename = "xsd:date")]
-    Date,
-    #[serde(rename = "xsd:dateTime")]
-    DateTime,
-    #[serde(rename = "xsd:double")]
-    Double,
-    #[serde(rename = "tns:ID")]
-    Id,
-    #[serde(rename = "xsd:int")]
-    Integer,
-    #[serde(rename = "xsd:string")]
-    String,
-    #[serde(rename = "xsd:time")]
-    Time,
-}
-
-#[cfg(test)]
-mod test {
-    use super::*;
-
-    #[test]
-    fn test_salesforce_id() {
-        assert_eq!(
-            "01Q36000000RXX5EAO",
-            SalesforceId::new("01Q36000000RXX5").unwrap().to_string()
-        );
-        assert_eq!(
-            "01Q36000000RXX5EAO",
-            SalesforceId::new("01Q36000000RXX5EAO").unwrap().to_string()
-        );
-        assert_eq!(
-            "0013600001ohPTpAAM",
-            SalesforceId::new("0013600001ohPTp").unwrap().to_string()
-        );
-    }
-
-    #[test]
-    fn test_salesforce_id_errors() {
-        assert!(SalesforceId::new("1111111111111111111").is_err());
-        assert!(SalesforceId::new("_______________").is_err());
-    }
-}
+use std::collections::HashMap;
+use std::convert::{TryFrom, TryInto};
+use std::fmt;
+use std::ops::Deref;
+use std::sync::Arc;
+
+use anyhow::{Error, Result};
+use chrono::{FixedOffset, Utc};
+use serde_derive::{Deserialize, Serialize};
+use serde_json::{json, Value};
+
+use crate::rest::describe::SObjectDescribe;
+use crate::Connection;
+
+use super::errors::SalesforceError;
+
+// The Salesforce API's required datetime format is mostly RFC 3339,
+// but requires _exactly_ three fractional second digits (millisecond resultion).
+// Using the wrong number of fractional digits can cause incorrect behavior
+// in the Bulk API.
+// See https://developer.salesforce.com/docs/atlas.en-us.api_rest.meta/api_rest/intro_valid_date_formats.htm
+const DATETIME_FORMAT: &str = "%Y-%m-%dT%T.%.3fZ";
+const DATE_FORMAT: &str = "%Y-%m-%d";
+const TIME_FORMAT: &str = "%T.%.3fZ"; // TODO: validate
+
+#[derive(Serialize, Deserialize, Copy, Clone, PartialEq)]
+#[serde(try_from = "String")]
+pub struct SalesforceId {
+    id: [u8; 18],
+}
+
+// TODO: store as 15-char and render as 18 on string conversion.
+// OR store as 18 (because the API always returns 18) and
+// don't verify on 18-character input.
+impl SalesforceId {
+    pub fn new(id: &str) -> Result<SalesforceId, SalesforceError> {
+        const ALNUMS: &[u8] = b"ABCDEFGHIJKLMNOPQRSTUVWXYZ012345";
+
+        if id.len() != 15 && id.len() != 18 {
+            return Err(SalesforceError::InvalidIdError(id.to_string()));
+        }
+
+        let mut full_id: [u8; 18] = [0; 18];
+        let mut bitstring: usize = 0;
+
+        for (i, c) in id[..15].chars().enumerate() {
+            if c.is_ascii_alphanumeric() {
+                if c.is_ascii_uppercase() {
+                    bitstring |= 1 << i
+                }
+                full_id[i] = c as u8;
+            } else {
+                return Err(SalesforceError::InvalidIdError(id.to_string()));
+            }
+        }
+        // Take three slices of the bitstring and use them as 5-bit indices into the alnum sequence.
+        full_id[15] = ALNUMS[bitstring & 0x1F] as u8;
+        full_id[16] = ALNUMS[bitstring >> 5 & 0x1F] as u8;
+        full_id[17] = ALNUMS[bitstring >> 10] as u8;
+
+        Ok(SalesforceId { id: full_id })
+    }
+}
+
+impl TryFrom<String> for SalesforceId {
+    type Error = SalesforceError;
+
+    fn try_from(value: String) -> Result<Self, Self::Error> {
+        SalesforceId::new(&value)
+    }
+}
+
+impl TryFrom<&str> for SalesforceId {
+    type Error = SalesforceError;
+
+    fn try_from(value: &str) -> Result<Self, Self::Error> {
+        SalesforceId::new(value)
+    }
+}
+
+impl fmt::Debug for SalesforceId {
+    fn fmt(&self, f: &mut fmt::Formatter) -> fmt::Result {
+        write!(f, "{}", std::str::from_utf8(&self.id).unwrap())
+    }
+}
+
+impl fmt::Display for SalesforceId {
+    fn fmt(&self, f: &mut fmt::Formatter) -> fmt::Result {
+        write!(f, "{}", std::str::from_utf8(&self.id).unwrap())
+    }
+}
+
+pub type DateTime = chrono::DateTime<chrono::Utc>;
+pub type Time = chrono::NaiveTime;
+pub type Date = chrono::NaiveDate;
+
+#[derive(Debug, Serialize, Deserialize, PartialEq, Clone)]
+#[serde(rename_all = "camelCase")]
+pub struct Address {
+    pub city: Option<String>,
+    pub country: Option<String>,
+    pub country_code: Option<String>,
+    pub geocode_accuracy: Option<String>, // TODO: this should be an enum.
+    pub latitude: Option<f64>,
+    pub longitude: Option<f64>,
+    pub postal_code: Option<String>,
+    pub state: Option<String>,
+    pub state_code: Option<String>,
+    pub street: Option<String>,
+}
+
+#[derive(Debug, PartialEq, Clone)]
+pub enum FieldValue {
+    // TODO: JunctionIdList?
+    Address(Address),
+    Integer(i64), // TODO: long/short?
+    Double(f64),
+    Boolean(bool),
+    String(String),
+    DateTime(DateTime),
+    Time(Time),
+    Date(Date),
+    Id(SalesforceId),
+    Relationship(SObject),
+    Blob(String), // TODO: implement Blobs
+    Null,
+    // TODO: implement reference parameters
+}
+
+impl FieldValue {
+    // TODO: ensure these are complete.
+    pub fn is_int(&self) -> bool {
+        if let FieldValue::Integer(_) = &self {
+            true
+        } else {
+            false
+        }
+    }
+
+    pub fn is_bool(&self) -> bool {
+        if let FieldValue::Boolean(_) = &self {
+            true
+        } else {
+            false
+        }
+    }
+
+    pub fn is_double(&self) -> bool {
+        if let FieldValue::Double(_) = &self {
+            true
+        } else {
+            false
+        }
+    }
+
+    pub fn is_string(&self) -> bool {
+        if let FieldValue::String(_) = &self {
+            true
+        } else {
+            false
+        }
+    }
+
+    pub fn is_date_time(&self) -> bool {
+        if let FieldValue::DateTime(_) = &self {
+            true
+        } else {
+            false
+        }
+    }
+
+    pub fn is_date(&self) -> bool {
+        if let FieldValue::Date(_) = &self {
+            true
+        } else {
+            false
+        }
+    }
+
+    pub fn is_time(&self) -> bool {
+        if let FieldValue::Time(_) = &self {
+            true
+        } else {
+            false
+        }
+    }
+
+    pub fn is_id(&self) -> bool {
+        if let FieldValue::Id(_) = &self {
+            true
+        } else {
+            false
+        }
+    }
+
+    pub fn is_null(&self) -> bool {
+        if let FieldValue::Null = &self {
+            true
+        } else {
+            false
+        }
+    }
+
+    pub fn from_str(input: &str, field_type: &SoapType) -> Result<FieldValue> {
+        match field_type {
+            SoapType::Integer => Ok(FieldValue::Integer(input.parse()?)),
+            SoapType::Double => Ok(FieldValue::Double(input.parse()?)),
+            SoapType::Boolean => Ok(FieldValue::Boolean(input.parse()?)),
+            SoapType::String => Ok(FieldValue::String(input.to_owned())),
+            // TODO: validate chrono parse behavior against API.
+            SoapType::DateTime => Ok(FieldValue::DateTime(input.parse()?)),
+            SoapType::Time => Ok(FieldValue::Time(input.parse()?)),
+            SoapType::Date => Ok(FieldValue::Date(input.parse()?)),
+            SoapType::Id => Ok(FieldValue::Id(input.try_into()?)),
+            _ => panic!("Unsupported type"), // TODO
+        }
+    }
+}
+
+pub trait SObjectRepresentation:
+    SObjectCreation + SObjectSerialization + Send + Sync + Sized
+{
+    fn get_id(&self) -> Option<SalesforceId>;
+    fn set_id(&mut self, id: Option<SalesforceId>);
+    fn get_api_name(&self) -> &str;
+}
+
+pub trait SObjectCreation
+where
+    Self: Sized,
+{
+    fn from_value(value: &serde_json::Value, sobjecttype: &SObjectType) -> Result<Self>;
+}
+
+pub trait SObjectSerialization {
+    fn to_value(&self) -> Result<Value>;
+}
+
+impl<'a, T> SObjectCreation for T
+where
+    T: serde::Deserialize<'a>,
+{
+    fn from_value(value: &serde_json::Value, _sobjecttype: &SObjectType) -> Result<Self> {
+        Ok(serde_json::from_value::<Self>(value)?)
+    }
+}
+
+impl<T> SObjectSerialization for T
+where
+    T: serde::Serialize,
+{
+    fn to_value(&self) -> Result<Value> {
+        Ok(serde_json::to_value(self)?)
+    }
+}
+
+#[derive(Debug, PartialEq, Clone)]
+pub struct SObject {
+    pub sobject_type: SObjectType,
+    pub fields: HashMap<String, FieldValue>,
+}
+
+impl SObjectRepresentation for SObject {
+    fn get_id(&self) -> Option<SalesforceId> {
+        if let Some(FieldValue::Id(id)) = self.get("id") {
+            Some(id.clone())
+        } else {
+            None
+        }
+    }
+
+    fn set_id(&mut self, id: Option<SalesforceId>) {
+        if let Some(id) = id {
+            self.put("id", FieldValue::Id(id));
+        } else {
+            self.put("id", FieldValue::Null);
+        }
+    }
+
+    fn get_api_name(&self) -> &str {
+        &self.sobject_type.api_name
+    }
+}
+
+impl SObjectSerialization for SObject {
+    fn to_value(&self) -> Result<serde_json::Value> {
+        let mut map = serde_json::Map::new();
+
+        for (k, v) in self.fields.iter() {
+            map.insert(k.to_string(), v.into());
+        }
+
+        Ok(serde_json::Value::Object(map))
+    }
+}
+
+impl SObjectCreation for SObject {
+    fn from_value(value: &serde_json::Value, sobjecttype: &SObjectType) -> Result<SObject> {
+        if let serde_json::Value::Object(content) = value {
+            let mut ret = SObject::new(sobjecttype);
+            for k in content.keys() {
+                // Get the describe for this field.
+                if k != "attributes" {
+                    let describe = sobjecttype.get_describe().get_field(k).unwrap();
+
+                    ret.put(
+                        &k.to_lowercase(),
+                        FieldValue::from_json(value.get(k).unwrap(), describe.soap_type)?,
+                    );
+                }
+            }
+            Ok(ret)
+        } else {
+            Err(Error::new(SalesforceError::GeneralError(
+                "Invalid record JSON".to_string(),
+            )))
+        }
+    }
+}
+
+impl SObject {
+    pub fn new(sobject_type: &SObjectType) -> SObject {
+        SObject {
+            sobject_type: sobject_type.clone(),
+            fields: HashMap::new(),
+        }
+    }
+
+    pub fn with_address(mut self, key: &str, value: Address) -> SObject {
+        self.put(key, FieldValue::Address(value));
+        self
+    }
+
+    pub fn with_int(mut self, key: &str, value: i64) -> SObject {
+        self.put(key, FieldValue::Integer(value));
+        self
+    }
+
+    pub fn with_double(mut self, key: &str, value: f64) -> SObject {
+        self.put(key, FieldValue::Double(value));
+        self
+    }
+
+    pub fn with_boolean(mut self, key: &str, value: bool) -> SObject {
+        self.put(key, FieldValue::Boolean(value));
+        self
+    }
+
+    pub fn with_string(mut self, key: &str, value: String) -> SObject {
+        self.put(key, FieldValue::String(value));
+        self
+    }
+
+    pub fn with_str(mut self, key: &str, value: &str) -> SObject {
+        self.put(key, FieldValue::String(value.to_owned()));
+        self
+    }
+
+    pub fn with_datetime(mut self, key: &str, value: DateTime) -> SObject {
+        self.put(key, FieldValue::DateTime(value));
+        self
+    }
+
+    pub fn with_time(mut self, key: &str, value: Time) -> SObject {
+        self.put(key, FieldValue::Time(value));
+        self
+    }
+
+    pub fn with_date(mut self, key: &str, value: Date) -> SObject {
+        self.put(key, FieldValue::Date(value));
+        self
+    }
+
+    pub fn with_reference(mut self, key: &str, value: SalesforceId) -> SObject {
+        self.put(key, FieldValue::Id(value));
+        self
+    }
+
+    pub fn with_relationship(mut self, key: &str, value: SObject) -> SObject {
+        self.put(key, FieldValue::Relationship(value));
+        self
+    }
+
+    // TODO: Blob
+
+    pub fn with_null(mut self, key: &str) -> SObject {
+        self.put(key, FieldValue::Null);
+        self
+    }
+
+    pub fn get(&self, key: &str) -> Option<&FieldValue> {
+        self.fields.get(&key.to_lowercase())
+    }
+
+    pub fn put(&mut self, key: &str, val: FieldValue) {
+        self.fields.insert(key.to_lowercase(), val);
+    }
+
+    pub(crate) fn from_csv(
+        rec: &HashMap<String, String>,
+        sobjecttype: &SObjectType,
+    ) -> Result<SObject> {
+        let mut ret = SObject::new(sobjecttype);
+
+        for k in rec.keys() {
+            // Get the describe for this field.
+            if k != "attributes" {
+                let describe = sobjecttype.get_describe().get_field(k).unwrap();
+
+                ret.put(
+                    &k.to_lowercase(),
+                    FieldValue::from_str(rec.get(k).unwrap(), &describe.soap_type)?,
+                );
+            }
+        }
+
+        Ok(ret)
+    }
+
+    pub(crate) fn to_json_with_type(&self) -> serde_json::Value {
+        let mut map = serde_json::Map::new();
+
+        for (k, v) in self.fields.iter() {
+            map.insert(k.to_string(), v.into());
+        }
+
+        map.insert(
+            "attributes".to_string(),
+            json!({"type": self.sobject_type.get_api_name() }),
+        );
+
+        serde_json::Value::Object(map)
+    }
+}
+
+impl From<&FieldValue> for serde_json::Value {
+    fn from(f: &FieldValue) -> serde_json::Value {
+        match f {
+            FieldValue::Integer(i) => {
+                serde_json::Value::Number(serde_json::Number::from_f64(*i as f64).unwrap())
+            }
+            FieldValue::Double(i) => {
+                serde_json::Value::Number(serde_json::Number::from_f64(*i).unwrap())
+            }
+            FieldValue::Boolean(i) => serde_json::Value::Bool(*i),
+            FieldValue::String(i) => serde_json::Value::String(i.clone()),
+            FieldValue::DateTime(i) => {
+                serde_json::Value::String(i.format(DATETIME_FORMAT).to_string())
+            }
+            FieldValue::Time(i) => serde_json::Value::String(i.format(TIME_FORMAT).to_string()),
+            FieldValue::Date(i) => serde_json::Value::String(i.format(DATE_FORMAT).to_string()),
+            FieldValue::Id(i) => serde_json::Value::String(i.to_string()),
+            FieldValue::Null => serde_json::Value::Null,
+            FieldValue::Address(address) => serde_json::to_value(address).unwrap(), // This should be infallible
+            FieldValue::Relationship(_) => todo!(),
+            FieldValue::Blob(_) => todo!(),
+        }
+    }
+}
+
+impl From<&FieldValue> for String {
+    fn from(f: &FieldValue) -> String {
+        f.as_string()
+    }
+}
+
+impl FieldValue {
+    pub fn as_string(&self) -> String {
+        match self {
+            FieldValue::Integer(i) => format!("{}", i),
+            FieldValue::Double(i) => format!("{}", i),
+            FieldValue::Boolean(i) => format!("{}", i),
+            FieldValue::String(i) => i.clone(),
+            FieldValue::DateTime(i) => i.format(DATETIME_FORMAT).to_string(),
+            FieldValue::Time(i) => i.format(TIME_FORMAT).to_string(),
+            FieldValue::Date(i) => i.format(DATE_FORMAT).to_string(),
+            FieldValue::Id(i) => i.to_string(),
+            FieldValue::Null => "".to_string(),
+            FieldValue::Address(_) => todo!(),
+            FieldValue::Relationship(_) => todo!(),
+            FieldValue::Blob(_) => todo!(),
+        }
+    }
+
+    fn from_json(value: &serde_json::Value, soap_type: SoapType) -> Result<FieldValue> {
+        if let serde_json::Value::Null = value {
+            return Ok(FieldValue::Null);
+        }
+
+        match soap_type {
+            SoapType::Address | SoapType::Any | SoapType::Blob => panic!("Not supported"),
+            SoapType::Boolean => {
+                if let serde_json::Value::Bool(b) = value {
+                    return Ok(FieldValue::Boolean(*b));
+                }
+            }
+            SoapType::Date => {
+                if let serde_json::Value::String(b) = value {
+                    return Ok(FieldValue::Date(Date::parse_from_str(b, DATE_FORMAT)?));
+                }
+            }
+            SoapType::DateTime => {
+                if let serde_json::Value::String(b) = value {
+                    return Ok(FieldValue::DateTime(
+                        chrono::DateTime::<FixedOffset>::parse_from_str(b, DATETIME_FORMAT)?
+                            .with_timezone(&Utc),
+                    ));
+                }
+            }
+            SoapType::Time => {
+                if let serde_json::Value::String(b) = value {
+                    return Ok(FieldValue::Time(Time::parse_from_str(b, TIME_FORMAT)?));
+                }
+            }
+            SoapType::Double => {
+                if let serde_json::Value::Number(b) = value {
+                    return Ok(FieldValue::Double(b.as_f64().unwrap()));
+                }
+            }
+            SoapType::Integer => {
+                if let serde_json::Value::Number(b) = value {
+                    return Ok(FieldValue::Integer(b.as_i64().unwrap()));
+                }
+            }
+            SoapType::Id => {
+                if let serde_json::Value::String(b) = value {
+                    return Ok(FieldValue::Id(SalesforceId::new(b)?));
+                }
+            }
+            SoapType::String => {
+                if let serde_json::Value::String(b) = value {
+                    return Ok(FieldValue::String(b.to_string()));
+                }
+            }
+        }
+
+        Err(SalesforceError::SchemaError("Unable to convert value from JSON".to_string()).into())
+    }
+}
+
+#[derive(Debug)]
+pub struct SObjectTypeBody {
+    api_name: String,
+    describe: SObjectDescribe,
+}
+
+impl PartialEq for SObjectTypeBody {
+    fn eq(&self, other: &Self) -> bool {
+        self.api_name == other.api_name
+    }
+}
+
+#[derive(Debug, PartialEq)] // TODO: is the derive of PartialEq OK here?
+pub struct SObjectType(Arc<SObjectTypeBody>);
+
+impl Deref for SObjectType {
+    type Target = Arc<SObjectTypeBody>;
+
+    fn deref(&self) -> &Self::Target {
+        &self.0
+    }
+}
+
+impl Clone for SObjectType {
+    fn clone(&self) -> Self {
+        SObjectType {
+            0: Arc::clone(&self.0),
+        }
+    }
+}
+
+impl SObjectType {
+    pub fn new(api_name: String, describe: SObjectDescribe) -> SObjectType {
+        SObjectType {
+            0: Arc::new(SObjectTypeBody { api_name, describe }),
+        }
+    }
+
+    pub fn get_describe(&self) -> &SObjectDescribe {
+        &self.describe
+    }
+
+    pub fn get_api_name(&self) -> &str {
+        &self.api_name
+    }
+}
+
+impl fmt::Display for SObjectType {
+    fn fmt(&self, f: &mut fmt::Formatter) -> fmt::Result {
+        write!(f, "{}", self.api_name)
+    }
+}
+
+#[derive(Debug, Deserialize, PartialEq, Copy, Clone)]
+pub enum SoapType {
+    #[serde(rename = "urn:address")]
+    Address,
+    #[serde(rename = "xsd:anyType")]
+    Any,
+    #[serde(rename = "xsd:base64binary")]
+    Blob,
+    #[serde(rename = "xsd:boolean")]
+    Boolean,
+    #[serde(rename = "xsd:date")]
+    Date,
+    #[serde(rename = "xsd:dateTime")]
+    DateTime,
+    #[serde(rename = "xsd:double")]
+    Double,
+    #[serde(rename = "tns:ID")]
+    Id,
+    #[serde(rename = "xsd:int")]
+    Integer,
+    #[serde(rename = "xsd:string")]
+    String,
+    #[serde(rename = "xsd:time")]
+    Time,
+}
+
+#[cfg(test)]
+mod test {
+    use super::*;
+
+    #[test]
+    fn test_salesforce_id() {
+        assert_eq!(
+            "01Q36000000RXX5EAO",
+            SalesforceId::new("01Q36000000RXX5").unwrap().to_string()
+        );
+        assert_eq!(
+            "01Q36000000RXX5EAO",
+            SalesforceId::new("01Q36000000RXX5EAO").unwrap().to_string()
+        );
+        assert_eq!(
+            "0013600001ohPTpAAM",
+            SalesforceId::new("0013600001ohPTp").unwrap().to_string()
+        );
+    }
+
+    #[test]
+    fn test_salesforce_id_errors() {
+        assert!(SalesforceId::new("1111111111111111111").is_err());
+        assert!(SalesforceId::new("_______________").is_err());
+    }
+}